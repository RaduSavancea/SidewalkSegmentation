--- conflicted
+++ resolved
@@ -2,17 +2,10 @@
  "cells": [
   {
    "cell_type": "code",
-<<<<<<< HEAD
-=======
    "execution_count": 1,
->>>>>>> 35451b90
    "id": "80c833bf",
-   "metadata": {
-    "ExecuteTime": {
-     "end_time": "2025-05-19T20:16:46.692707Z",
-     "start_time": "2025-05-19T20:16:38.751931Z"
-    }
-   },
+   "metadata": {},
+   "outputs": [],
    "source": [
     "import os\n",
     "import cv2\n",
@@ -22,23 +15,11 @@
     "from tqdm import tqdm\n",
     "from datetime import datetime\n",
     "from segment_anything import sam_model_registry, SamPredictor\n",
-    "from pycocotools import mask as mask_utils\n",
-    "import urllib.request"
-   ],
-   "outputs": [],
-   "execution_count": 1
-  },
-  {
-   "cell_type": "code",
-<<<<<<< HEAD
-   "id": "8725a608",
-   "metadata": {
-    "ExecuteTime": {
-     "end_time": "2025-05-19T20:16:47.138596Z",
-     "start_time": "2025-05-19T20:16:47.133975Z"
-    }
-   },
-=======
+    "from pycocotools import mask as mask_utils"
+   ]
+  },
+  {
+   "cell_type": "code",
    "execution_count": 2,
    "id": "8725a608",
    "metadata": {},
@@ -51,110 +32,43 @@
      ]
     }
    ],
->>>>>>> 35451b90
    "source": [
     "print(torch.cuda.is_available())"
-   ],
-   "outputs": [
-    {
-     "name": "stdout",
-     "output_type": "stream",
-     "text": [
-      "False\n"
-     ]
-    }
-   ],
-   "execution_count": 2
-  },
-  {
-   "metadata": {
-    "ExecuteTime": {
-     "end_time": "2025-05-19T20:16:47.224941Z",
-     "start_time": "2025-05-19T20:16:47.217353Z"
-    }
-   },
-   "cell_type": "code",
-<<<<<<< HEAD
-   "source": [
-    "# Define checkpoint path and download url\n",
-    "checkpoint_path = os.path.join(\"checkpoints\", \"sam_vit_h_4b8939.pth\")\n",
-    "checkpoint_url = \"https://dl.fbaipublicfiles.com/segment_anything/sam_vit_h_4b8939.pth\"\n",
-    "\n",
-    "# Make directory if it doesn't exist\n",
-    "os.makedirs(os.path.dirname(checkpoint_path), exist_ok=True)\n",
-    "\n",
-    "# Download if the file is missing\n",
-    "if not os.path.exists(checkpoint_path):\n",
-    "    print(f\"Downloading SAM checkpoint from {checkpoint_url}...\")\n",
-    "    urllib.request.urlretrieve(checkpoint_url, checkpoint_path)\n",
-    "    print(\"Download complete.\")\n",
-    "else:\n",
-    "    print(\"Checkpoint already exists at:\", checkpoint_path)"
-   ],
-   "id": "15cc3e517523e268",
-   "outputs": [
-    {
-     "name": "stdout",
-     "output_type": "stream",
-     "text": [
-      "Checkpoint already exists at: checkpoints\\sam_vit_h_4b8939.pth\n"
-     ]
-    }
-   ],
-   "execution_count": 4
-  },
-  {
-=======
+   ]
+  },
+  {
+   "cell_type": "code",
    "execution_count": 3,
    "id": "da4df807",
->>>>>>> 35451b90
-   "metadata": {},
-   "cell_type": "code",
-   "outputs": [],
-   "execution_count": 3,
+   "metadata": {},
+   "outputs": [],
    "source": [
     "image_folder = r\"Dataset_resized\"\n",
+    "checkpoint_path = r\"C:\\Users\\poten\\Downloads\\sam_vit_h_4b8939.pth\"\n",
     "model_type = \"vit_h\"\n",
     "output_root = \"segmentation_outputs\"\n",
     "os.makedirs(output_root, exist_ok=True)"
-   ],
-   "id": "da4df807"
-  },
-  {
-   "cell_type": "code",
-<<<<<<< HEAD
-=======
+   ]
+  },
+  {
+   "cell_type": "code",
    "execution_count": 4,
->>>>>>> 35451b90
    "id": "7f97fd87",
-   "metadata": {
-    "ExecuteTime": {
-     "end_time": "2025-05-19T20:16:55.165937Z",
-     "start_time": "2025-05-19T20:16:47.266055Z"
-    }
-   },
+   "metadata": {},
+   "outputs": [],
    "source": [
     "device = \"cuda\" if torch.cuda.is_available() else \"cpu\"\n",
     "sam = sam_model_registry[model_type](checkpoint=checkpoint_path)\n",
     "sam.to(device)\n",
     "predictor = SamPredictor(sam)"
-   ],
-   "outputs": [],
-   "execution_count": 5
-  },
-  {
-   "cell_type": "code",
-<<<<<<< HEAD
-=======
+   ]
+  },
+  {
+   "cell_type": "code",
    "execution_count": 5,
->>>>>>> 35451b90
    "id": "604b2e0f",
-   "metadata": {
-    "ExecuteTime": {
-     "end_time": "2025-05-19T20:16:55.200970Z",
-     "start_time": "2025-05-19T20:16:55.192814Z"
-    }
-   },
+   "metadata": {},
+   "outputs": [],
    "source": [
     "# Track processed images\n",
     "processed_file = os.path.join(output_root, \"processed_images.json\")\n",
@@ -163,23 +77,14 @@
     "        processed_images = set(json.load(f))\n",
     "else:\n",
     "    processed_images = set()"
-   ],
-   "outputs": [],
-   "execution_count": 6
-  },
-  {
-   "cell_type": "code",
-<<<<<<< HEAD
-=======
+   ]
+  },
+  {
+   "cell_type": "code",
    "execution_count": 6,
->>>>>>> 35451b90
    "id": "0e3b9bb9",
-   "metadata": {
-    "ExecuteTime": {
-     "end_time": "2025-05-19T20:16:55.233530Z",
-     "start_time": "2025-05-19T20:16:55.225742Z"
-    }
-   },
+   "metadata": {},
+   "outputs": [],
    "source": [
     "def binary_mask_to_rle(mask):\n",
     "    rle = mask_utils.encode(np.asfortranarray(mask.astype(np.uint8)))\n",
@@ -189,23 +94,10 @@
     "\n",
     "annotation_id = 1\n",
     "image_id = 1"
-   ],
-   "outputs": [],
-   "execution_count": 7
-  },
-  {
-   "cell_type": "code",
-<<<<<<< HEAD
-   "id": "6e113852",
-   "metadata": {
-    "jupyter": {
-     "is_executing": true
-    },
-    "ExecuteTime": {
-     "start_time": "2025-05-19T20:16:55.263341Z"
-    }
-   },
-=======
+   ]
+  },
+  {
+   "cell_type": "code",
    "execution_count": 7,
    "id": "6e113852",
    "metadata": {},
@@ -315,7 +207,6 @@
      ]
     }
    ],
->>>>>>> 35451b90
    "source": [
     "# i = 0\n",
     "for fname in tqdm(os.listdir(image_folder)):\n",
@@ -437,33 +328,7 @@
     "\n",
     "\n",
     "print(\"\\n✅ All segmentations complete. JSON and segmented images saved.\")"
-   ],
-   "outputs": [
-    {
-     "name": "stderr",
-     "output_type": "stream",
-     "text": [
-      "  0%|          | 0/397 [00:00<?, ?it/s]"
-     ]
-    },
-    {
-     "name": "stdout",
-     "output_type": "stream",
-     "text": [
-      "\n",
-      "Processing image: 103_jpg.rf.c1e40cbd17568d3f72b310af02a41c66.jpg\n"
-     ]
-    }
-   ],
-   "execution_count": null
-  },
-  {
-   "metadata": {},
-   "cell_type": "code",
-   "outputs": [],
-   "execution_count": null,
-   "source": "",
-   "id": "e5f68db3e4bbc350"
+   ]
   }
  ],
  "metadata": {
